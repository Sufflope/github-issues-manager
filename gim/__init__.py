<<<<<<< HEAD
__version__ = '0.5.1'

hashed_version = str(abs(hash(__version__)))
=======
__version__ = '0.5.2'
>>>>>>> 714f99f3
<|MERGE_RESOLUTION|>--- conflicted
+++ resolved
@@ -1,7 +1,3 @@
-<<<<<<< HEAD
-__version__ = '0.5.1'
+__version__ = '0.5.2'
 
-hashed_version = str(abs(hash(__version__)))
-=======
-__version__ = '0.5.2'
->>>>>>> 714f99f3
+hashed_version = str(abs(hash(__version__)))